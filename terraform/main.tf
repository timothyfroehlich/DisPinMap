--- conflicted
+++ resolved
@@ -231,11 +231,11 @@
         value = "sqlite"
       }
 
-<<<<<<< HEAD
       env {
         name  = "DATABASE_PATH"
         value = "/tmp/pinball_bot.db"
-=======
+      }
+
       # Litestream backup configuration
       env {
         name  = "LITESTREAM_BUCKET"
@@ -244,8 +244,7 @@
 
       env {
         name  = "LITESTREAM_PATH"
-        value = "/data/pinball_bot.db"
->>>>>>> 5f24ce99
+        value = "/tmp/pinball_bot.db"
       }
 
       # POSTGRESQL ENVIRONMENT VARIABLES - PRESERVED BUT DISABLED
