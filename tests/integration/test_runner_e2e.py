--- conflicted
+++ resolved
@@ -28,7 +28,6 @@
     - Asserts that the new submission is added to the 'seen' table in the database.
     """
     from src.models import ChannelConfig, MonitoringTarget, SeenSubmission
-    from tests.utils.mock_factories import create_database_mock
 
     session = db_session()
 
@@ -52,17 +51,6 @@
         url_substring="user_submissions",
         json_fixture_path="pinballmap_submissions/location_874_recent.json",
     )
-
-    # Test the notification logic (simulated)
-    mock_db = create_database_mock()
-    mock_db.get_monitoring_targets.return_value = [
-        {
-            "id": target.id,
-            "target_type": "location",
-            "location_id": 874,
-            "target_name": "Test Location",
-        }
-    ]
 
     # In a real test, we would trigger the monitoring loop
     # For this test, we'll verify the database setup and API mocking work
@@ -273,9 +261,6 @@
 
 
 @pytest.mark.asyncio
-<<<<<<< HEAD
-async def test_monitoring_loop_handles_api_errors_gracefully(db_session, api_mocker):
-=======
 async def test_run_checks_for_channel_with_invalid_city_target_is_handled(caplog):
     """
     Test that run_checks_for_channel handles an invalid 'city' target gracefully
@@ -324,8 +309,8 @@
     )
 
 
-def test_monitoring_loop_handles_api_errors_gracefully(db_session, api_mocker):
->>>>>>> 200ed891
+@pytest.mark.asyncio
+async def test_monitoring_loop_handles_api_errors_gracefully(db_session, api_mocker):
     """
     Tests that the monitoring loop continues running even if one target's API call fails.
     - Sets up multiple active targets.
