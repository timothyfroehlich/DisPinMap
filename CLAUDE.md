# Project Instructions

**This file contains project-specific instructions for AI code agents (Claude, Copilot, etc).**

- If you are using an AI agent to automate coding, testing, or infrastructure tasks, you (and the agent) must read this file first.
- Human contributors: For general developer guidance, see `docs/DEVELOPER_HANDBOOK.md`.

---

## CRITICAL: Required Reading

**Before starting any work, you MUST read ALL documentation:**

1. **Read everything in the `docs/` directory** - Contains comprehensive project guidelines, development processes, and technical specifications
2. **Read USER_DOCUMENTATION.md** - User guide for the bot's functionality
3. **Read README.md** - Project overview and setup instructions

## CRITICAL: Branch and Pull Request Workflow

**ALL work must be done in feature branches with PR review:**

1. **Always create a branch**: `git checkout -b feature/description` or `fix/description`
2. **Never commit directly to main**
3. **All changes require PR review and approval**
4. **Wait for approval before merging**
5. **Include test results and verification in PR description**
6. **Use descriptive branch names that clearly indicate the purpose**
7. **GitHub branch protection rules require passing status checks before merge**

## Current Status

### Test Coverage
- **126 tests PASSING** out of 129 total (97.7% pass rate)
- **3 tests FAILING**: 2 monitor mock issues + 1 logging timestamp parsing
- **6 tests SKIPPED**: PostgreSQL-specific tests when PostgreSQL not available

### Infrastructure Status
- **GCP Deployment**: ✅ **FULLY OPERATIONAL**
- **Service URL**: https://dispinmap-bot-wos45oz7vq-uc.a.run.app
- **Status**: Bot successfully deployed and running on Google Cloud Run
- **Production Status**: ⚠️ **NOT YET IN PRODUCTION USE** - Still in development/testing phase

### Deployment Strategy
- **Deploy on PR Changes**: Deploy all PR changes to Cloud Run service for full end-to-end testing
- **Test in Production Environment**: Use production Cloud Run deployment for comprehensive testing before merge
- **Rationale**: Allows testing full Discord bot functionality in real Cloud Run environment

## Environment Assumptions for Automation

- **Assume GCP, Docker, and Terraform are already installed and authenticated.**
    - All commands can assume the correct GCP project is set, Docker is authenticated for Artifact Registry, and Terraform is initialized and has access to state.
    - No need to repeat authentication or setup steps unless explicitly requested.
- **Assume required environment variables and secrets are already configured.**
    - The bot's Discord token and database credentials are present in Secret Manager and referenced by Terraform.
- **Assume the working directory is the project root unless otherwise specified.**

*Update this section if your environment setup changes or if additional assumptions should be made for automation or agent work.*

For detailed project lessons learned and historical context, load `@project-lessons.md`.

## Claude Code Commit Attribution

When Claude Code makes commits, use proper attribution to distinguish AI-generated changes:

```bash
git commit --author="Claude Code <claude-code@anthropic.com>" -m "commit message"
```

**Standard commit format:**
- Use descriptive commit messages explaining the changes and reasoning
- Always include the Claude Code signature block:
  ```
  🤖 Generated with [Claude Code](https://claude.ai/code)

  Co-Authored-By: Claude <claude-code@anthropic.com>
  ```
- Keep user's git configuration unchanged - never modify `git config` settings
- Use `--author` flag instead of changing global git configuration

This ensures clear attribution while preserving the user's personal git settings.

## CRITICAL: Mock Specifications Required

**ALL mocks MUST use proper `spec` parameters to enforce interface compliance:**

### Mock Requirements:
1. **ALWAYS use spec-based factories** from `tests/utils/mock_factories.py`
2. **NEVER use raw `Mock()` or `MagicMock()` without specs**
3. **Use `autospec=True`** for all `@patch` decorators
4. **Validate mock specs** to catch interface violations early

### Factory Functions (REQUIRED):
- `create_async_notifier_mock()` - For Notifier class mocks
- `create_database_mock()` - For Database class mocks
- `create_bot_mock()` - For Discord Bot mocks
- `create_discord_context_mock()` - For Discord Context mocks
- `create_requests_response_mock()` - For HTTP Response mocks

### Examples:
```python
# ❌ WRONG - No spec validation
mock_notifier = Mock()

# ✅ CORRECT - Spec-based factory with interface validation
mock_notifier = create_async_notifier_mock()

# ❌ WRONG - Basic patching
@patch("requests.get")

# ✅ CORRECT - Autospec patching
@patch("requests.get", autospec=True)
```

**Rationale**: Spec-based mocks catch interface changes at test time, preventing runtime failures and ensuring tests accurately reflect production behavior.

## Custom Help Command

The bot uses a custom `!help` command defined in `src/cogs/config.py` in the `ConfigCog` class. The default `discord.py` help command is disabled in `src/main.py` during the bot's initialization (`help_command=None`).

The custom command dynamically generates a help message by iterating through all registered commands and displaying the `help` text from their decorators.

**When adding or modifying a command, you MUST update its `help` parameter:**
- The first line of the help text should be a brief summary of the command.
- Subsequent lines can provide more detailed usage, arguments, and examples.
- This ensures that the `!help` command always displays accurate, up-to-date information.

## Commit Workflow Notes

### Pre-Commit Hooks
This project uses pre-commit hooks (`black`, `isort`, `flake8`, `mypy`) to enforce code quality. These hooks run automatically before each commit.

If a commit fails due to a hook:
1.  Read the error message to understand the failure (e.g., formatting issues, linting errors).
2.  Fix the reported issues in your code.
3.  If a hook modified a file (like `black` reformatting code), you **must** `git add` that file again before re-committing.
4.  Attempt the commit again.

### Commit Messages
When writing multi-line commit messages with the `-m` flag, always wrap the entire message in **single quotes (`'`)** instead of double quotes (`"`). This prevents the shell from interpreting special characters like `!` or `` ` ``, which can cause the command to fail.

**Example:**
```bash
git commit -m 'feat: Add new feature

- This is the first bullet point.
- This is the second, explaining the `!thing` command.'
<<<<<<< HEAD
```
=======
```

## Other

Never use src.path.append for imports.
>>>>>>> 1892ace7
<|MERGE_RESOLUTION|>--- conflicted
+++ resolved
@@ -113,43 +113,6 @@
 
 **Rationale**: Spec-based mocks catch interface changes at test time, preventing runtime failures and ensuring tests accurately reflect production behavior.
 
-## Custom Help Command
-
-The bot uses a custom `!help` command defined in `src/cogs/config.py` in the `ConfigCog` class. The default `discord.py` help command is disabled in `src/main.py` during the bot's initialization (`help_command=None`).
-
-The custom command dynamically generates a help message by iterating through all registered commands and displaying the `help` text from their decorators.
-
-**When adding or modifying a command, you MUST update its `help` parameter:**
-- The first line of the help text should be a brief summary of the command.
-- Subsequent lines can provide more detailed usage, arguments, and examples.
-- This ensures that the `!help` command always displays accurate, up-to-date information.
-
-## Commit Workflow Notes
-
-### Pre-Commit Hooks
-This project uses pre-commit hooks (`black`, `isort`, `flake8`, `mypy`) to enforce code quality. These hooks run automatically before each commit.
-
-If a commit fails due to a hook:
-1.  Read the error message to understand the failure (e.g., formatting issues, linting errors).
-2.  Fix the reported issues in your code.
-3.  If a hook modified a file (like `black` reformatting code), you **must** `git add` that file again before re-committing.
-4.  Attempt the commit again.
-
-### Commit Messages
-When writing multi-line commit messages with the `-m` flag, always wrap the entire message in **single quotes (`'`)** instead of double quotes (`"`). This prevents the shell from interpreting special characters like `!` or `` ` ``, which can cause the command to fail.
-
-**Example:**
-```bash
-git commit -m 'feat: Add new feature
-
-- This is the first bullet point.
-- This is the second, explaining the `!thing` command.'
-<<<<<<< HEAD
-```
-=======
-```
-
 ## Other
 
-Never use src.path.append for imports.
->>>>>>> 1892ace7
+Never use src.path.append for imports.